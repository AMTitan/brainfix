#include <iostream>
#include <fstream>
#include <sstream>
#include <memory>
#include <map>
#include <algorithm>
#include "bfint.h"

enum class CellType
    {
     INT8,
     INT16,
     INT32
    };

std::unique_ptr<BFInterpreterBase> getInterpreter(CellType type, int tapeSize, std::string const &code)
{
    switch (type)
    {
    case CellType::INT8:
        return std::make_unique<BFInterpreter<uint8_t>>(tapeSize, code);
    case CellType::INT16:
        return std::make_unique<BFInterpreter<uint16_t>>(tapeSize, code);
    case CellType::INT32:
        return std::make_unique<BFInterpreter<uint32_t>>(tapeSize, code);
    default:
        return nullptr;
    };
}

<<<<<<< HEAD
    void minus()
    {
        --d_array[d_arrayPointer];
    }
=======
>>>>>>> f631200d

struct Options
{
    int          err{0};
    CellType     cellType{CellType::INT8};
    int          tapeLength{30000};
    std::string  bfFile;
    std::ostream *outStream{nullptr};
};

void printHelp(std::string const &progName)
{
    std::cout << "Usage: " << progName << " [options] [target(.bf)]\n"
              << "Options:\n"
              << "-h                  display this text\n"
              << "-t [Type]           specify the number of bytes per BF-cell, where [Type] is one of\n"
                 "                    int8, int16 and int32 (int8 by default)\n"
              << "-n [N]              specify the number of cells (30,000 by default)\n"
              << "-o [file, stdout]   specify where the generate BF is output to (defaults to stdout)\n\n"
              << "Example: " << progName << " -n 2 -o output.txt program.bf\n";
}

Options parseCmdLine(std::vector<std::string> const &args)
{
    Options opt;
    
    size_t idx = 1;
    while (idx < args.size())
    {
        if (args[idx] == "-h")
        {
            opt.err = 1;
            return opt;
        }

        else if (args[idx] == "-t")
        {
            if (idx == args.size() - 1)
            {
                std::cerr << "ERROR: No argument passed to option \'-t\'.\n";
                opt.err = 1;
                return opt;
            }

            static std::map<std::string, CellType> const getType{
                {"int8", CellType::INT8},
                {"int16", CellType::INT16},
                {"int32", CellType::INT32}
            };

            auto tolower = [](std::string str)->std::string
                           {
                               std::transform(str.begin(), str.end(), str.begin(),
                                              [](unsigned char c){ return std::tolower(c); });
                               return str;
                           };

            std::string arg = tolower(args[idx + 1]);
            try
            {
                opt.cellType = getType.at(arg);
                idx += 2;
            }
            catch (std::out_of_range const&)
            {
                std::cerr << "ERROR: Invalid argument passed to option \'-t\'\n";
                opt.err = 1;
                return opt;
            }
        }
        else if (args[idx] == "-n")
        {
            if (idx == args.size() - 1)
            {
                std::cerr << "ERROR: No argument passed to option \'-n\'.\n";
                opt.err = 1;
                return opt;
            }
            
            try
            {
                opt.tapeLength = std::stoi(args[idx + 1]);
                idx += 2;
            }
            catch (std::invalid_argument const&)
            {
                std::cerr << "ERROR: Invalid argument passed to option \'-n\'\n";
                opt.err = 1;
                return opt;
            }
        }
        else if (args[idx] == "-o")
        {
            if (idx == args.size() - 1)
            {
                std::cerr << "ERROR: No argument passed to option \'-o\'.\n";
                opt.err = 1;
                return opt;
            }

            if (args[idx + 1] == "stdout")
            {
                opt.outStream = &std::cout;
                idx += 2;
            }
            else
            {
                std::string const &fname = args[idx + 1];
                static std::ofstream file;
                file.open(fname);
                if (!file.good())
                {
                    std::cerr << "ERROR: could not open output-file " << fname << ".\n";
                    opt.err = 1;
                    return opt;
                }

                opt.outStream = &file;
                idx += 2;
            }
        }
    
        else if (idx == args.size() - 1)
        {
            opt.bfFile = args.back();
            break;
        }
        else
        {
            std::cerr << "Unknown option " << args[idx] << ".\n";
            opt.err = 1;
            return opt;
        }
    }

    if (!opt.outStream)
    {
        opt.outStream = &std::cout;
    }

    if (idx > (args.size() - 1))
    {
        std::cerr << "ERROR: No input (.bf) file specified.\n";
        opt.err = 1;
        return opt;
    }
    
    return opt;
}


int main(int argc, char **argv)
try
{
    Options opt = parseCmdLine(std::vector<std::string>(argv, argv + argc));
    if (opt.err == 1)
    {
        printHelp(argv[0]);
        return 1;
    }

    std::ifstream file(opt.bfFile);
    std::stringstream buffer;
    buffer << file.rdbuf();

    auto ptr = getInterpreter(opt.cellType, opt.tapeLength, buffer.str());
    ptr->run(std::cin, *opt.outStream);
}
 catch (std::string const &msg)
{
    std::cerr << msg << '\n';
}<|MERGE_RESOLUTION|>--- conflicted
+++ resolved
@@ -28,14 +28,6 @@
     };
 }
 
-<<<<<<< HEAD
-    void minus()
-    {
-        --d_array[d_arrayPointer];
-    }
-=======
->>>>>>> f631200d
-
 struct Options
 {
     int          err{0};
